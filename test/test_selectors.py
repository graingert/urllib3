--- conflicted
+++ resolved
@@ -8,17 +8,8 @@
 import time
 import threading
 
-<<<<<<< HEAD
-from unittest import skip, skipIf, skipUnless
+from unittest import skipIf, skipUnless
 import unittest
-=======
-try:  # Python 2.6 unittest module doesn't have skip decorators.
-    from unittest import skipIf, skipUnless
-    import unittest
-except ImportError:
-    from unittest2 import skipIf, skipUnless
-    import unittest2 as unittest
->>>>>>> ee564fd7
 
 try:  # Python 2.x doesn't define time.perf_counter.
     from time import perf_counter as get_time
