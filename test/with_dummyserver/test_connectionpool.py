--- conflicted
+++ resolved
@@ -1015,12 +1015,7 @@
             else:
                 conn = pool._get_conn()
                 conn.request("GET", "/headers", chunked=chunked)
-<<<<<<< HEAD
                 pool._put_conn(conn)
-=======
-                conn.getresponse().close()
-                conn.close()
->>>>>>> 90c30f5f
 
             assert pool.headers == {"key": "val"}
             assert type(pool.headers) is header_type
@@ -1031,12 +1026,7 @@
             else:
                 conn = pool._get_conn()
                 conn.request("GET", "/headers", headers=headers, chunked=chunked)
-<<<<<<< HEAD
                 pool._put_conn(conn)
-=======
-                conn.getresponse().close()
-                conn.close()
->>>>>>> 90c30f5f
 
             assert headers == {"key": "val"}
 
@@ -1056,11 +1046,7 @@
             resp = conn.getresponse()
             assert resp.status == 200
             assert resp.json()["Transfer-Encoding"] == "chunked"
-<<<<<<< HEAD
             pool._put_conn(conn)
-=======
-            conn.close()
->>>>>>> 90c30f5f
 
     def test_bytes_header(self) -> None:
         with HTTPConnectionPool(self.host, self.port) as pool:
