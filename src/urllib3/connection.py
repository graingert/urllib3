from __future__ import annotations

import datetime
import http.client
import logging
import os
import re
import socket
import sys
import threading
import typing
import warnings
from http.client import HTTPConnection as _HTTPConnection
from http.client import HTTPException as HTTPException  # noqa: F401
from http.client import ResponseNotReady
from socket import timeout as SocketTimeout

if typing.TYPE_CHECKING:
    from .response import HTTPResponse
    from .util.ssl_ import _TYPE_PEER_CERT_RET_DICT
    from .util.ssltransport import SSLTransport

from ._collections import HTTPHeaderDict
from .http2 import probe as http2_probe
from .util.response import assert_header_parsing
from .util.timeout import _DEFAULT_TIMEOUT, _TYPE_TIMEOUT, Timeout
from .util.util import to_str
from .util.wait import wait_for_read

try:  # Compiled with SSL?
    import ssl

    BaseSSLError = ssl.SSLError
except (ImportError, AttributeError):
    ssl = None  # type: ignore[assignment]

    class BaseSSLError(BaseException):  # type: ignore[no-redef]
        pass


from ._base_connection import _TYPE_BODY
from ._base_connection import ProxyConfig as ProxyConfig
from ._base_connection import _ResponseOptions as _ResponseOptions
from ._version import __version__
from .exceptions import (
    ConnectTimeoutError,
    HeaderParsingError,
    NameResolutionError,
    NewConnectionError,
    ProxyError,
    SystemTimeWarning,
)
from .util import SKIP_HEADER, SKIPPABLE_HEADERS, connection, ssl_
from .util.request import body_to_chunks
from .util.ssl_ import assert_fingerprint as _assert_fingerprint
from .util.ssl_ import (
    create_urllib3_context,
    is_ipaddress,
    resolve_cert_reqs,
    resolve_ssl_version,
    ssl_wrap_socket,
)
from .util.ssl_match_hostname import CertificateError, match_hostname
from .util.url import Url

# Not a no-op, we're adding this to the namespace so it can be imported.
ConnectionError = ConnectionError
BrokenPipeError = BrokenPipeError


log = logging.getLogger(__name__)

port_by_scheme = {"http": 80, "https": 443}

# When it comes time to update this value as a part of regular maintenance
# (ie test_recent_date is failing) update it to ~6 months before the current date.
RECENT_DATE = datetime.date(2023, 6, 1)

_CONTAINS_CONTROL_CHAR_RE = re.compile(r"[^-!#$%&'*+.^_`|~0-9a-zA-Z]")

_HAS_SYS_AUDIT = hasattr(sys, "audit")


class HTTPConnection(_HTTPConnection):
    """
    Based on :class:`http.client.HTTPConnection` but provides an extra constructor
    backwards-compatibility layer between older and newer Pythons.

    Additional keyword parameters are used to configure attributes of the connection.
    Accepted parameters include:

    - ``source_address``: Set the source address for the current connection.
    - ``socket_options``: Set specific options on the underlying socket. If not specified, then
      defaults are loaded from ``HTTPConnection.default_socket_options`` which includes disabling
      Nagle's algorithm (sets TCP_NODELAY to 1) unless the connection is behind a proxy.

      For example, if you wish to enable TCP Keep Alive in addition to the defaults,
      you might pass:

      .. code-block:: python

         HTTPConnection.default_socket_options + [
             (socket.SOL_SOCKET, socket.SO_KEEPALIVE, 1),
         ]

      Or you may want to disable the defaults by passing an empty list (e.g., ``[]``).
    """

    default_port: typing.ClassVar[int] = port_by_scheme["http"]  # type: ignore[misc]

    #: Disable Nagle's algorithm by default.
    #: ``[(socket.IPPROTO_TCP, socket.TCP_NODELAY, 1)]``
    default_socket_options: typing.ClassVar[connection._TYPE_SOCKET_OPTIONS] = [
        (socket.IPPROTO_TCP, socket.TCP_NODELAY, 1)
    ]

    #: Whether this connection verifies the host's certificate.
    is_verified: bool = False

    #: Whether this proxy connection verified the proxy host's certificate.
    # If no proxy is currently connected to the value will be ``None``.
    proxy_is_verified: bool | None = None

    blocksize: int
    source_address: tuple[str, int] | None
    socket_options: connection._TYPE_SOCKET_OPTIONS | None

    _has_connected_to_proxy: bool
    _response_options: _ResponseOptions | None
    _tunnel_host: str | None
    _tunnel_port: int | None
    _tunnel_scheme: str | None

    def __init__(
        self,
        host: str,
        port: int | None = None,
        *,
        timeout: _TYPE_TIMEOUT = _DEFAULT_TIMEOUT,
        source_address: tuple[str, int] | None = None,
        blocksize: int = 16384,
        socket_options: None
        | (connection._TYPE_SOCKET_OPTIONS) = default_socket_options,
        proxy: Url | None = None,
        proxy_config: ProxyConfig | None = None,
    ) -> None:
        super().__init__(
            host=host,
            port=port,
            timeout=Timeout.resolve_default_timeout(timeout),
            source_address=source_address,
            blocksize=blocksize,
        )
        self.socket_options = socket_options
        self.proxy = proxy
        self.proxy_config = proxy_config

        self._has_connected_to_proxy = False
        self._response_options = None
        self._tunnel_host: str | None = None
        self._tunnel_port: int | None = None
        self._tunnel_scheme: str | None = None

    @property
    def host(self) -> str:
        """
        Getter method to remove any trailing dots that indicate the hostname is an FQDN.

        In general, SSL certificates don't include the trailing dot indicating a
        fully-qualified domain name, and thus, they don't validate properly when
        checked against a domain name that includes the dot. In addition, some
        servers may not expect to receive the trailing dot when provided.

        However, the hostname with trailing dot is critical to DNS resolution; doing a
        lookup with the trailing dot will properly only resolve the appropriate FQDN,
        whereas a lookup without a trailing dot will search the system's search domain
        list. Thus, it's important to keep the original host around for use only in
        those cases where it's appropriate (i.e., when doing DNS lookup to establish the
        actual TCP connection across which we're going to send HTTP requests).
        """
        return self._dns_host.rstrip(".")

    @host.setter
    def host(self, value: str) -> None:
        """
        Setter for the `host` property.

        We assume that only urllib3 uses the _dns_host attribute; httplib itself
        only uses `host`, and it seems reasonable that other libraries follow suit.
        """
        self._dns_host = value

    def _new_conn(self) -> socket.socket:
        """Establish a socket connection and set nodelay settings on it.

        :return: New socket connection.
        """
        try:
            sock = connection.create_connection(
                (self._dns_host, self.port),
                self.timeout,
                source_address=self.source_address,
                socket_options=self.socket_options,
            )
        except socket.gaierror as e:
            raise NameResolutionError(self.host, self, e) from e
        except SocketTimeout as e:
            raise ConnectTimeoutError(
                self,
                f"Connection to {self.host} timed out. (connect timeout={self.timeout})",
            ) from e

        except OSError as e:
            raise NewConnectionError(
                self, f"Failed to establish a new connection: {e}"
            ) from e

        # Audit hooks are only available in Python 3.8+
        if _HAS_SYS_AUDIT:
            sys.audit("http.client.connect", self, self.host, self.port)

        return sock

    def set_tunnel(
        self,
        host: str,
        port: int | None = None,
        headers: typing.Mapping[str, str] | None = None,
        scheme: str = "http",
    ) -> None:
        if scheme not in ("http", "https"):
            raise ValueError(
                f"Invalid proxy scheme for tunneling: {scheme!r}, must be either 'http' or 'https'"
            )
        super().set_tunnel(host, port=port, headers=headers)
        self._tunnel_scheme = scheme

    if sys.version_info < (3, 11, 4):

        def _tunnel(self) -> None:
            _MAXLINE = http.client._MAXLINE  # type: ignore[attr-defined]
            connect = b"CONNECT %s:%d HTTP/1.0\r\n" % (  # type: ignore[str-format]
                self._tunnel_host.encode("ascii"),  # type: ignore[union-attr]
                self._tunnel_port,
            )
            headers = [connect]
            for header, value in self._tunnel_headers.items():  # type: ignore[attr-defined]
                headers.append(f"{header}: {value}\r\n".encode("latin-1"))
            headers.append(b"\r\n")
            # Making a single send() call instead of one per line encourages
            # the host OS to use a more optimal packet size instead of
            # potentially emitting a series of small packets.
            self.send(b"".join(headers))
            del headers

            response = self.response_class(self.sock, method=self._method)  # type: ignore[attr-defined]
            try:
                (version, code, message) = response._read_status()  # type: ignore[attr-defined]

                if code != http.HTTPStatus.OK:
                    self.close()
                    raise OSError(f"Tunnel connection failed: {code} {message.strip()}")
                while True:
                    line = response.fp.readline(_MAXLINE + 1)
                    if len(line) > _MAXLINE:
                        raise http.client.LineTooLong("header line")
                    if not line:
                        # for sites which EOF without sending a trailer
                        break
                    if line in (b"\r\n", b"\n", b""):
                        break

                    if self.debuglevel > 0:
                        print("header:", line.decode())
            finally:
                response.close()

    def connect(self) -> None:
        self.sock = self._new_conn()
        if self._tunnel_host:
            # If we're tunneling it means we're connected to our proxy.
            self._has_connected_to_proxy = True

            # TODO: Fix tunnel so it doesn't depend on self.sock state.
            self._tunnel()

        # If there's a proxy to be connected to we are fully connected.
        # This is set twice (once above and here) due to forwarding proxies
        # not using tunnelling.
        self._has_connected_to_proxy = bool(self.proxy)

        if self._has_connected_to_proxy:
            self.proxy_is_verified = False

    @property
    def is_closed(self) -> bool:
        return self.sock is None

    @property
    def is_connected(self) -> bool:
        if self.sock is None:
            return False
        return not wait_for_read(self.sock, timeout=0.0)

    @property
    def has_connected_to_proxy(self) -> bool:
        return self._has_connected_to_proxy

    @property
    def proxy_is_forwarding(self) -> bool:
        """
        Return True if a forwarding proxy is configured, else return False
        """
        return bool(self.proxy) and self._tunnel_host is None

    def close(self) -> None:
        try:
            super().close()
        finally:
            # Reset all stateful properties so connection
            # can be re-used without leaking prior configs.
            self.sock = None
            self.is_verified = False
            self.proxy_is_verified = None
            self._has_connected_to_proxy = False
            self._response_options = None
            self._tunnel_host = None
            self._tunnel_port = None
            self._tunnel_scheme = None

    def putrequest(
        self,
        method: str,
        url: str,
        skip_host: bool = False,
        skip_accept_encoding: bool = False,
    ) -> None:
        """"""
        # Empty docstring because the indentation of CPython's implementation
        # is broken but we don't want this method in our documentation.
        match = _CONTAINS_CONTROL_CHAR_RE.search(method)
        if match:
            raise ValueError(
                f"Method cannot contain non-token characters {method!r} (found at least {match.group()!r})"
            )

        return super().putrequest(
            method, url, skip_host=skip_host, skip_accept_encoding=skip_accept_encoding
        )

    def putheader(self, header: str, *values: str) -> None:  # type: ignore[override]
        """"""
        if not any(isinstance(v, str) and v == SKIP_HEADER for v in values):
            super().putheader(header, *values)
        elif to_str(header.lower()) not in SKIPPABLE_HEADERS:
            skippable_headers = "', '".join(
                [str.title(header) for header in sorted(SKIPPABLE_HEADERS)]
            )
            raise ValueError(
                f"urllib3.util.SKIP_HEADER only supports '{skippable_headers}'"
            )

    # `request` method's signature intentionally violates LSP.
    # urllib3's API is different from `http.client.HTTPConnection` and the subclassing is only incidental.
    def request(  # type: ignore[override]
        self,
        method: str,
        url: str,
        body: _TYPE_BODY | None = None,
        headers: typing.Mapping[str, str] | None = None,
        *,
        chunked: bool = False,
        preload_content: bool = True,
        decode_content: bool = True,
        enforce_content_length: bool = True,
    ) -> None:
        # Update the inner socket's timeout value to send the request.
        # This only triggers if the connection is re-used.
        if self.sock is not None:
            self.sock.settimeout(self.timeout)

        # Store these values to be fed into the HTTPResponse
        # object later. TODO: Remove this in favor of a real
        # HTTP lifecycle mechanism.

        # We have to store these before we call .request()
        # because sometimes we can still salvage a response
        # off the wire even if we aren't able to completely
        # send the request body.
        self._response_options = _ResponseOptions(
            request_method=method,
            request_url=url,
            preload_content=preload_content,
            decode_content=decode_content,
            enforce_content_length=enforce_content_length,
        )

        if headers is None:
            headers = {}
        header_keys = frozenset(to_str(k.lower()) for k in headers)
        skip_accept_encoding = "accept-encoding" in header_keys
        skip_host = "host" in header_keys
        self.putrequest(
            method, url, skip_accept_encoding=skip_accept_encoding, skip_host=skip_host
        )

        # Transform the body into an iterable of sendall()-able chunks
        # and detect if an explicit Content-Length is doable.
        chunks_and_cl = body_to_chunks(body, method=method, blocksize=self.blocksize)
        chunks = chunks_and_cl.chunks
        content_length = chunks_and_cl.content_length

        # When chunked is explicit set to 'True' we respect that.
        if chunked:
            if "transfer-encoding" not in header_keys:
                self.putheader("Transfer-Encoding", "chunked")
        else:
            # Detect whether a framing mechanism is already in use. If so
            # we respect that value, otherwise we pick chunked vs content-length
            # depending on the type of 'body'.
            if "content-length" in header_keys:
                chunked = False
            elif "transfer-encoding" in header_keys:
                chunked = True

            # Otherwise we go off the recommendation of 'body_to_chunks()'.
            else:
                chunked = False
                if content_length is None:
                    if chunks is not None:
                        chunked = True
                        self.putheader("Transfer-Encoding", "chunked")
                else:
                    self.putheader("Content-Length", str(content_length))

        # Now that framing headers are out of the way we send all the other headers.
        if "user-agent" not in header_keys:
            self.putheader("User-Agent", _get_default_user_agent())
        for header, value in headers.items():
            self.putheader(header, value)
        self.endheaders()

        # If we're given a body we start sending that in chunks.
        if chunks is not None:
            for chunk in chunks:
                # Sending empty chunks isn't allowed for TE: chunked
                # as it indicates the end of the body.
                if not chunk:
                    continue
                if isinstance(chunk, str):
                    chunk = chunk.encode("utf-8")
                if chunked:
                    self.send(b"%x\r\n%b\r\n" % (len(chunk), chunk))
                else:
                    self.send(chunk)

        # Regardless of whether we have a body or not, if we're in
        # chunked mode we want to send an explicit empty chunk.
        if chunked:
            self.send(b"0\r\n\r\n")

    def request_chunked(
        self,
        method: str,
        url: str,
        body: _TYPE_BODY | None = None,
        headers: typing.Mapping[str, str] | None = None,
    ) -> None:
        """
        Alternative to the common request method, which sends the
        body with chunked encoding and not as one block
        """
        warnings.warn(
            "HTTPConnection.request_chunked() is deprecated and will be removed "
            "in urllib3 v2.1.0. Instead use HTTPConnection.request(..., chunked=True).",
            category=DeprecationWarning,
            stacklevel=2,
        )
        self.request(method, url, body=body, headers=headers, chunked=True)

    def getresponse(  # type: ignore[override]
        self,
    ) -> HTTPResponse:
        """
        Get the response from the server.

        If the HTTPConnection is in the correct state, returns an instance of HTTPResponse or of whatever object is returned by the response_class variable.

        If a request has not been sent or if a previous response has not be handled, ResponseNotReady is raised. If the HTTP response indicates that the connection should be closed, then it will be closed before the response is returned. When the connection is closed, the underlying socket is closed.
        """
        # Raise the same error as http.client.HTTPConnection
        if self._response_options is None:
            raise ResponseNotReady()

        # Reset this attribute for being used again.
        resp_options = self._response_options
        self._response_options = None

        # Since the connection's timeout value may have been updated
        # we need to set the timeout on the socket.
        self.sock.settimeout(self.timeout)

        # This is needed here to avoid circular import errors
        from .response import HTTPResponse

        # Get the response from http.client.HTTPConnection
        httplib_response = super().getresponse()

        try:
            assert_header_parsing(httplib_response.msg)
        except (HeaderParsingError, TypeError) as hpe:
            log.warning(
                "Failed to parse headers (url=%s): %s",
                _url_from_connection(self, resp_options.request_url),
                hpe,
                exc_info=True,
            )

        headers = HTTPHeaderDict(httplib_response.msg.items())

        response = HTTPResponse(
            body=httplib_response,
            headers=headers,
            status=httplib_response.status,
            version=httplib_response.version,
            version_string=getattr(self, "_http_vsn_str", "HTTP/?"),
            reason=httplib_response.reason,
            preload_content=resp_options.preload_content,
            decode_content=resp_options.decode_content,
            original_response=httplib_response,
            enforce_content_length=resp_options.enforce_content_length,
            request_method=resp_options.request_method,
            request_url=resp_options.request_url,
        )
        return response


class HTTPSConnection(HTTPConnection):
    """
    Many of the parameters to this constructor are passed to the underlying SSL
    socket by means of :py:func:`urllib3.util.ssl_wrap_socket`.
    """

    default_port = port_by_scheme["https"]  # type: ignore[misc]

    cert_reqs: int | str | None = None
    ca_certs: str | None = None
    ca_cert_dir: str | None = None
    ca_cert_data: None | str | bytes = None
    ssl_version: int | str | None = None
    ssl_minimum_version: int | None = None
    ssl_maximum_version: int | None = None
    assert_fingerprint: str | None = None
    _connect_callback: typing.Callable[..., None] | None = None

    def __init__(
        self,
        host: str,
        port: int | None = None,
        *,
        timeout: _TYPE_TIMEOUT = _DEFAULT_TIMEOUT,
        source_address: tuple[str, int] | None = None,
        blocksize: int = 16384,
        socket_options: None
        | (connection._TYPE_SOCKET_OPTIONS) = HTTPConnection.default_socket_options,
        proxy: Url | None = None,
        proxy_config: ProxyConfig | None = None,
        cert_reqs: int | str | None = None,
        assert_hostname: None | str | typing.Literal[False] = None,
        assert_fingerprint: str | None = None,
        server_hostname: str | None = None,
        ssl_context: ssl.SSLContext | None = None,
        ca_certs: str | None = None,
        ca_cert_dir: str | None = None,
        ca_cert_data: None | str | bytes = None,
        ssl_minimum_version: int | None = None,
        ssl_maximum_version: int | None = None,
        ssl_version: int | str | None = None,  # Deprecated
        cert_file: str | None = None,
        key_file: str | None = None,
        key_password: str | None = None,
    ) -> None:
        super().__init__(
            host,
            port=port,
            timeout=timeout,
            source_address=source_address,
            blocksize=blocksize,
            socket_options=socket_options,
            proxy=proxy,
            proxy_config=proxy_config,
        )

        self.key_file = key_file
        self.cert_file = cert_file
        self.key_password = key_password
        self.ssl_context = ssl_context
        self.server_hostname = server_hostname
        self.assert_hostname = assert_hostname
        self.assert_fingerprint = assert_fingerprint
        self.ssl_version = ssl_version
        self.ssl_minimum_version = ssl_minimum_version
        self.ssl_maximum_version = ssl_maximum_version
        self.ca_certs = ca_certs and os.path.expanduser(ca_certs)
        self.ca_cert_dir = ca_cert_dir and os.path.expanduser(ca_cert_dir)
        self.ca_cert_data = ca_cert_data

        # cert_reqs depends on ssl_context so calculate last.
        if cert_reqs is None:
            if self.ssl_context is not None:
                cert_reqs = self.ssl_context.verify_mode
            else:
                cert_reqs = resolve_cert_reqs(None)
        self.cert_reqs = cert_reqs
        self._connect_callback = None

    def set_cert(
        self,
        key_file: str | None = None,
        cert_file: str | None = None,
        cert_reqs: int | str | None = None,
        key_password: str | None = None,
        ca_certs: str | None = None,
        assert_hostname: None | str | typing.Literal[False] = None,
        assert_fingerprint: str | None = None,
        ca_cert_dir: str | None = None,
        ca_cert_data: None | str | bytes = None,
    ) -> None:
        """
        This method should only be called once, before the connection is used.
        """
        warnings.warn(
            "HTTPSConnection.set_cert() is deprecated and will be removed "
            "in urllib3 v2.1.0. Instead provide the parameters to the "
            "HTTPSConnection constructor.",
            category=DeprecationWarning,
            stacklevel=2,
        )

        # If cert_reqs is not provided we'll assume CERT_REQUIRED unless we also
        # have an SSLContext object in which case we'll use its verify_mode.
        if cert_reqs is None:
            if self.ssl_context is not None:
                cert_reqs = self.ssl_context.verify_mode
            else:
                cert_reqs = resolve_cert_reqs(None)

        self.key_file = key_file
        self.cert_file = cert_file
        self.cert_reqs = cert_reqs
        self.key_password = key_password
        self.assert_hostname = assert_hostname
        self.assert_fingerprint = assert_fingerprint
        self.ca_certs = ca_certs and os.path.expanduser(ca_certs)
        self.ca_cert_dir = ca_cert_dir and os.path.expanduser(ca_cert_dir)
        self.ca_cert_data = ca_cert_data

    def connect(self) -> None:
        # Today we don't need to be doing this step before the /actual/ socket
        # connection, however in the future we'll need to decide whether to
        # create a new socket or re-use an existing "shared" socket as a part
        # of the HTTP/2 handshake dance.
        if self._tunnel_host is not None and self._tunnel_port is not None:
            probe_http2_host = self._tunnel_host
            probe_http2_port = self._tunnel_port
        else:
            probe_http2_host = self.host
            probe_http2_port = self.port

        # Check if the target origin supports HTTP/2.
        # If the value comes back as 'None' it means that the current thread
        # is probing for HTTP/2 support. Otherwise, we're waiting for another
        # probe to complete, or we get a value right away.
        target_supports_http2: bool | None
        if "h2" in ssl_.ALPN_PROTOCOLS:
            target_supports_http2 = http2_probe.acquire_and_get(
                host=probe_http2_host, port=probe_http2_port
            )
        else:
            # If HTTP/2 isn't going to be offered it doesn't matter if
            # the target supports HTTP/2. Don't want to make a probe.
            target_supports_http2 = False

        if self._connect_callback is not None:
            self._connect_callback(
                "before connect",
                thread_id=threading.get_ident(),
                target_supports_http2=target_supports_http2,
            )

        try:
            sock: socket.socket | ssl.SSLSocket
            self.sock = sock = self._new_conn()
            server_hostname: str = self.host
            tls_in_tls = False

            # Do we need to establish a tunnel?
            if self._tunnel_host is not None:
                # We're tunneling to an HTTPS origin so need to do TLS-in-TLS.
                if self._tunnel_scheme == "https":
                    # _connect_tls_proxy will verify and assign proxy_is_verified
                    self.sock = sock = self._connect_tls_proxy(self.host, sock)
                    tls_in_tls = True
                elif self._tunnel_scheme == "http":
                    self.proxy_is_verified = False

                # If we're tunneling it means we're connected to our proxy.
                self._has_connected_to_proxy = True

                self._tunnel()  # type: ignore[attr-defined]
                # Override the host with the one we're requesting data from.
                server_hostname = self._tunnel_host

            if self.server_hostname is not None:
                server_hostname = self.server_hostname

            is_time_off = datetime.date.today() < RECENT_DATE
            if is_time_off:
                warnings.warn(
                    (
                        f"System time is way off (before {RECENT_DATE}). This will probably "
                        "lead to SSL verification errors"
                    ),
                    SystemTimeWarning,
                )

<<<<<<< HEAD
            self._tunnel()
            # Override the host with the one we're requesting data from.
            server_hostname = self._tunnel_host

        if self.server_hostname is not None:
            server_hostname = self.server_hostname

        is_time_off = datetime.date.today() < RECENT_DATE
        if is_time_off:
            warnings.warn(
                (
                    f"System time is way off (before {RECENT_DATE}). This will probably "
                    "lead to SSL verification errors"
                ),
                SystemTimeWarning,
=======
            # Remove trailing '.' from fqdn hostnames to allow certificate validation
            server_hostname_rm_dot = server_hostname.rstrip(".")

            sock_and_verified = _ssl_wrap_socket_and_match_hostname(
                sock=sock,
                cert_reqs=self.cert_reqs,
                ssl_version=self.ssl_version,
                ssl_minimum_version=self.ssl_minimum_version,
                ssl_maximum_version=self.ssl_maximum_version,
                ca_certs=self.ca_certs,
                ca_cert_dir=self.ca_cert_dir,
                ca_cert_data=self.ca_cert_data,
                cert_file=self.cert_file,
                key_file=self.key_file,
                key_password=self.key_password,
                server_hostname=server_hostname_rm_dot,
                ssl_context=self.ssl_context,
                tls_in_tls=tls_in_tls,
                assert_hostname=self.assert_hostname,
                assert_fingerprint=self.assert_fingerprint,
>>>>>>> 349a00fc
            )
            self.sock = sock_and_verified.socket

        # If an error occurs during connection/handshake we may need to release
        # our lock so another connection can probe the origin.
        except BaseException:
            if self._connect_callback is not None:
                self._connect_callback(
                    "after connect failure",
                    thread_id=threading.get_ident(),
                    target_supports_http2=target_supports_http2,
                )

            if target_supports_http2 is None:
                http2_probe.set_and_release(
                    host=probe_http2_host, port=probe_http2_port, supports_http2=None
                )
            raise

        # If this connection doesn't know if the origin supports HTTP/2
        # we report back to the HTTP/2 probe our result.
        if target_supports_http2 is None:
            supports_http2 = sock_and_verified.socket.selected_alpn_protocol() == "h2"
            http2_probe.set_and_release(
                host=probe_http2_host,
                port=probe_http2_port,
                supports_http2=supports_http2,
            )

        # Forwarding proxies can never have a verified target since
        # the proxy is the one doing the verification. Should instead
        # use a CONNECT tunnel in order to verify the target.
        # See: https://github.com/urllib3/urllib3/issues/3267.
        if self.proxy_is_forwarding:
            self.is_verified = False
        else:
            self.is_verified = sock_and_verified.is_verified

        # If there's a proxy to be connected to we are fully connected.
        # This is set twice (once above and here) due to forwarding proxies
        # not using tunnelling.
        self._has_connected_to_proxy = bool(self.proxy)

        # Set `self.proxy_is_verified` unless it's already set while
        # establishing a tunnel.
        if self._has_connected_to_proxy and self.proxy_is_verified is None:
            self.proxy_is_verified = sock_and_verified.is_verified

    def _connect_tls_proxy(self, hostname: str, sock: socket.socket) -> ssl.SSLSocket:
        """
        Establish a TLS connection to the proxy using the provided SSL context.
        """
        # `_connect_tls_proxy` is called when self._tunnel_host is truthy.
        proxy_config = typing.cast(ProxyConfig, self.proxy_config)
        ssl_context = proxy_config.ssl_context
        sock_and_verified = _ssl_wrap_socket_and_match_hostname(
            sock,
            cert_reqs=self.cert_reqs,
            ssl_version=self.ssl_version,
            ssl_minimum_version=self.ssl_minimum_version,
            ssl_maximum_version=self.ssl_maximum_version,
            ca_certs=self.ca_certs,
            ca_cert_dir=self.ca_cert_dir,
            ca_cert_data=self.ca_cert_data,
            server_hostname=hostname,
            ssl_context=ssl_context,
            assert_hostname=proxy_config.assert_hostname,
            assert_fingerprint=proxy_config.assert_fingerprint,
            # Features that aren't implemented for proxies yet:
            cert_file=None,
            key_file=None,
            key_password=None,
            tls_in_tls=False,
        )
        self.proxy_is_verified = sock_and_verified.is_verified
        return sock_and_verified.socket  # type: ignore[return-value]


class _WrappedAndVerifiedSocket(typing.NamedTuple):
    """
    Wrapped socket and whether the connection is
    verified after the TLS handshake
    """

    socket: ssl.SSLSocket | SSLTransport
    is_verified: bool


def _ssl_wrap_socket_and_match_hostname(
    sock: socket.socket,
    *,
    cert_reqs: None | str | int,
    ssl_version: None | str | int,
    ssl_minimum_version: int | None,
    ssl_maximum_version: int | None,
    cert_file: str | None,
    key_file: str | None,
    key_password: str | None,
    ca_certs: str | None,
    ca_cert_dir: str | None,
    ca_cert_data: None | str | bytes,
    assert_hostname: None | str | typing.Literal[False],
    assert_fingerprint: str | None,
    server_hostname: str | None,
    ssl_context: ssl.SSLContext | None,
    tls_in_tls: bool = False,
) -> _WrappedAndVerifiedSocket:
    """Logic for constructing an SSLContext from all TLS parameters, passing
    that down into ssl_wrap_socket, and then doing certificate verification
    either via hostname or fingerprint. This function exists to guarantee
    that both proxies and targets have the same behavior when connecting via TLS.
    """
    default_ssl_context = False
    if ssl_context is None:
        default_ssl_context = True
        context = create_urllib3_context(
            ssl_version=resolve_ssl_version(ssl_version),
            ssl_minimum_version=ssl_minimum_version,
            ssl_maximum_version=ssl_maximum_version,
            cert_reqs=resolve_cert_reqs(cert_reqs),
        )
    else:
        context = ssl_context

    context.verify_mode = resolve_cert_reqs(cert_reqs)

    # In some cases, we want to verify hostnames ourselves
    if (
        # `ssl` can't verify fingerprints or alternate hostnames
        assert_fingerprint
        or assert_hostname
        # assert_hostname can be set to False to disable hostname checking
        or assert_hostname is False
        # We still support OpenSSL 1.0.2, which prevents us from verifying
        # hostnames easily: https://github.com/pyca/pyopenssl/pull/933
        or ssl_.IS_PYOPENSSL
        or not ssl_.HAS_NEVER_CHECK_COMMON_NAME
    ):
        context.check_hostname = False

    # Try to load OS default certs if none are given. We need to do the hasattr() check
    # for custom pyOpenSSL SSLContext objects because they don't support
    # load_default_certs().
    if (
        not ca_certs
        and not ca_cert_dir
        and not ca_cert_data
        and default_ssl_context
        and hasattr(context, "load_default_certs")
    ):
        context.load_default_certs()

    # Ensure that IPv6 addresses are in the proper format and don't have a
    # scope ID. Python's SSL module fails to recognize scoped IPv6 addresses
    # and interprets them as DNS hostnames.
    if server_hostname is not None:
        normalized = server_hostname.strip("[]")
        if "%" in normalized:
            normalized = normalized[: normalized.rfind("%")]
        if is_ipaddress(normalized):
            server_hostname = normalized

    ssl_sock = ssl_wrap_socket(
        sock=sock,
        keyfile=key_file,
        certfile=cert_file,
        key_password=key_password,
        ca_certs=ca_certs,
        ca_cert_dir=ca_cert_dir,
        ca_cert_data=ca_cert_data,
        server_hostname=server_hostname,
        ssl_context=context,
        tls_in_tls=tls_in_tls,
    )

    try:
        if assert_fingerprint:
            _assert_fingerprint(
                ssl_sock.getpeercert(binary_form=True), assert_fingerprint
            )
        elif (
            context.verify_mode != ssl.CERT_NONE
            and not context.check_hostname
            and assert_hostname is not False
        ):
            cert: _TYPE_PEER_CERT_RET_DICT = ssl_sock.getpeercert()  # type: ignore[assignment]

            # Need to signal to our match_hostname whether to use 'commonName' or not.
            # If we're using our own constructed SSLContext we explicitly set 'False'
            # because PyPy hard-codes 'True' from SSLContext.hostname_checks_common_name.
            if default_ssl_context:
                hostname_checks_common_name = False
            else:
                hostname_checks_common_name = (
                    getattr(context, "hostname_checks_common_name", False) or False
                )

            _match_hostname(
                cert,
                assert_hostname or server_hostname,  # type: ignore[arg-type]
                hostname_checks_common_name,
            )

        return _WrappedAndVerifiedSocket(
            socket=ssl_sock,
            is_verified=context.verify_mode == ssl.CERT_REQUIRED
            or bool(assert_fingerprint),
        )
    except BaseException:
        ssl_sock.close()
        raise


def _match_hostname(
    cert: _TYPE_PEER_CERT_RET_DICT | None,
    asserted_hostname: str,
    hostname_checks_common_name: bool = False,
) -> None:
    # Our upstream implementation of ssl.match_hostname()
    # only applies this normalization to IP addresses so it doesn't
    # match DNS SANs so we do the same thing!
    stripped_hostname = asserted_hostname.strip("[]")
    if is_ipaddress(stripped_hostname):
        asserted_hostname = stripped_hostname

    try:
        match_hostname(cert, asserted_hostname, hostname_checks_common_name)
    except CertificateError as e:
        log.warning(
            "Certificate did not match expected hostname: %s. Certificate: %s",
            asserted_hostname,
            cert,
        )
        # Add cert to exception and reraise so client code can inspect
        # the cert when catching the exception, if they want to
        e._peer_cert = cert  # type: ignore[attr-defined]
        raise


def _wrap_proxy_error(err: Exception, proxy_scheme: str | None) -> ProxyError:
    # Look for the phrase 'wrong version number', if found
    # then we should warn the user that we're very sure that
    # this proxy is HTTP-only and they have a configuration issue.
    error_normalized = " ".join(re.split("[^a-z]", str(err).lower()))
    is_likely_http_proxy = (
        "wrong version number" in error_normalized
        or "unknown protocol" in error_normalized
        or "record layer failure" in error_normalized
    )
    http_proxy_warning = (
        ". Your proxy appears to only use HTTP and not HTTPS, "
        "try changing your proxy URL to be HTTP. See: "
        "https://urllib3.readthedocs.io/en/latest/advanced-usage.html"
        "#https-proxy-error-http-proxy"
    )
    new_err = ProxyError(
        f"Unable to connect to proxy"
        f"{http_proxy_warning if is_likely_http_proxy and proxy_scheme == 'https' else ''}",
        err,
    )
    new_err.__cause__ = err
    return new_err


def _get_default_user_agent() -> str:
    return f"python-urllib3/{__version__}"


class DummyConnection:
    """Used to detect a failed ConnectionCls import."""


if not ssl:
    HTTPSConnection = DummyConnection  # type: ignore[misc, assignment] # noqa: F811


VerifiedHTTPSConnection = HTTPSConnection


def _url_from_connection(
    conn: HTTPConnection | HTTPSConnection, path: str | None = None
) -> str:
    """Returns the URL from a given connection. This is mainly used for testing and logging."""

    scheme = "https" if isinstance(conn, HTTPSConnection) else "http"

    return Url(scheme=scheme, host=conn.host, port=conn.port, path=path).url<|MERGE_RESOLUTION|>--- conflicted
+++ resolved
@@ -724,23 +724,6 @@
                     SystemTimeWarning,
                 )
 
-<<<<<<< HEAD
-            self._tunnel()
-            # Override the host with the one we're requesting data from.
-            server_hostname = self._tunnel_host
-
-        if self.server_hostname is not None:
-            server_hostname = self.server_hostname
-
-        is_time_off = datetime.date.today() < RECENT_DATE
-        if is_time_off:
-            warnings.warn(
-                (
-                    f"System time is way off (before {RECENT_DATE}). This will probably "
-                    "lead to SSL verification errors"
-                ),
-                SystemTimeWarning,
-=======
             # Remove trailing '.' from fqdn hostnames to allow certificate validation
             server_hostname_rm_dot = server_hostname.rstrip(".")
 
@@ -761,7 +744,6 @@
                 tls_in_tls=tls_in_tls,
                 assert_hostname=self.assert_hostname,
                 assert_fingerprint=self.assert_fingerprint,
->>>>>>> 349a00fc
             )
             self.sock = sock_and_verified.socket
 
