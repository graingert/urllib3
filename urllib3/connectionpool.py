--- conflicted
+++ resolved
@@ -96,39 +96,10 @@
 
         # Wrap socket using verification with the root certs in
         # trusted_root_certs
-<<<<<<< HEAD
-        # use SNI if available (since 3.2)
-
-        # python >= 3.2
-        if hasattr(ssl, "SSLContext"):
-            context = ssl.SSLContext(ssl.PROTOCOL_SSLv23)
-            context.verify_mode = self.cert_reqs
-            if context.verify_mode != ssl.CERT_NONE:
-                try:
-                    context.load_verify_locations(self.ca_certs)
-                except TypeError as e:
-                    raise BaseSSLError(e)
-
-            if self.cert_file != None:
-                context.load_cert_chain(self.cert_file, self.key_file)
-
-            # ssl is SNI-capable
-            if hasattr(ssl, "HAS_SNI") and ssl.HAS_SNI:
-                self.sock = context.wrap_socket(sock, server_hostname=self.host)
-            else:
-                self.sock = context.wrap_socket(sock)
-
-        # python < 3.2
-        else:
-            self.sock = ssl.wrap_socket(sock, self.key_file, self.cert_file,
-                                        cert_reqs=self.cert_reqs,
-                                        ca_certs=self.ca_certs)
-=======
         self.sock = ssl_wrap_socket(sock, self.key_file, self.cert_file,
                                     cert_reqs=self.cert_reqs,
                                     ca_certs=self.ca_certs,
                                     server_hostname=self.host)
->>>>>>> bea9d241
 
         if self.ca_certs:
             match_hostname(self.sock.getpeercert(), self.host)
