# Contributions to the urllib3 project

## Creator & Maintainer

* Andrey Petrov <andrey.petrov@shazow.net>


## Contributors

In chronological order:

* victor.vde <http://code.google.com/u/victor.vde/>
  * HTTPS patch (which inspired HTTPSConnectionPool)

* erikcederstrand <http://code.google.com/u/erikcederstrand/>
  * NTLM-authenticated HTTPSConnectionPool
  * Basic-authenticated HTTPSConnectionPool (merged into make_headers)

* niphlod <niphlod@gmail.com>
  * Client-verified SSL certificates for HTTPSConnectionPool
  * Response gzip and deflate encoding support
  * Better unicode support for filepost using StringIO buffers

* btoconnor <brian@btoconnor.net>
  * Non-multipart encoding for POST requests

* p.dobrogost <http://code.google.com/u/@WBRSRlBZDhBFXQB6/>
  * Code review, PEP8 compliance, benchmark fix

* kennethreitz <me@kennethreitz.com>
  * Bugfixes, suggestions, Requests integration

* georgemarshall <http://github.com/georgemarshall>
  * Bugfixes, Improvements and Test coverage

<<<<<<< HEAD
* Thomas Kluyver <thomas@kluyver.me.uk>
  * Python 3 support
=======
* brandon-rhodes <http://rhodesmill.org/brandon>
  * Design review, bugfixes, test coverage.
>>>>>>> 5c422c52

* [Your name or handle] <[email or website]>
  * [Brief summary of your changes]<|MERGE_RESOLUTION|>--- conflicted
+++ resolved
@@ -33,13 +33,11 @@
 * georgemarshall <http://github.com/georgemarshall>
   * Bugfixes, Improvements and Test coverage
 
-<<<<<<< HEAD
 * Thomas Kluyver <thomas@kluyver.me.uk>
   * Python 3 support
-=======
+
 * brandon-rhodes <http://rhodesmill.org/brandon>
   * Design review, bugfixes, test coverage.
->>>>>>> 5c422c52
 
 * [Your name or handle] <[email or website]>
   * [Brief summary of your changes]